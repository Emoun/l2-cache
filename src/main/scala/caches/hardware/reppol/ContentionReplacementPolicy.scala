package caches.hardware.reppol

import caches.hardware.util.Constants.CONTENTION_LIMIT_WIDTH
import caches.hardware.util.{MemBlock, PipelineReg, UpdateSingleVecElem}
import chisel3._
import chisel3.util._

class LineAssignmentsArray(nWays: Int, nSets: Int, nCores: Int) extends Module() {
  val io = IO(new Bundle {
    val stall = Input(Bool())
    val wrEn = Input(Bool())
    val rSet = Input(UInt(log2Up(nSets).W))
    val wrSet = Input(UInt(log2Up(nSets).W))
    val wrLineAssign = Input(Vec(nWays, UInt(log2Up(nCores).W)))
    val wrValiAssign = Input(Vec(nWays, Bool()))
    val rLineAssign = Output(Vec(nWays, UInt(log2Up(nCores).W)))
    val rValidAssign = Output(Vec(nWays, Bool()))
  })

  // Memory array for keeping track of line assignments
  val lineAssignments = Module(new MemBlock(nSets, nWays * log2Up(nCores)))
  val validLineAssignments = Module(new MemBlock(nSets, nWays))

  lineAssignments.io.wrEn := io.wrEn
  lineAssignments.io.readAddr := io.rSet
  lineAssignments.io.writeAddr := io.wrSet
  lineAssignments.io.writeData := io.wrLineAssign.asUInt
  lineAssignments.io.stall := io.stall

  validLineAssignments.io.wrEn := io.wrEn
  validLineAssignments.io.readAddr := io.rSet
  validLineAssignments.io.writeAddr := io.wrSet
  validLineAssignments.io.writeData := io.wrValiAssign.asUInt
  validLineAssignments.io.stall := io.stall

  // Break apart the read data into a VECs
  val rLineAssignments = VecInit(Seq.fill(nWays)(0.U(log2Up(nCores).W)))
  val rValidLineAssignments = VecInit(Seq.fill(nWays)(false.B))

  for (idx <- 0 until nWays) {
    rLineAssignments(idx) := lineAssignments.io.readData((log2Up(nCores) - 1) + (idx * log2Up(nCores)), idx * log2Up(nCores))
    rValidLineAssignments(idx) := validLineAssignments.io.readData(idx)
  }

  io.rLineAssign := rLineAssignments
  io.rValidAssign := rValidLineAssignments
}

class CoreContentionTable(nCores: Int) extends Module() {
  val io = IO(new Bundle{
    val schedCoreId = Input(UInt(log2Up(nCores).W))
    val setCritical = Input(Bool())
    val unsetCritical = Input(Bool())
<<<<<<< HEAD
    val setContentionLimit = Input(UInt(CONTENTION_LIMIT_WIDTH.W))
    val incrContention1 = Input(Valid(UInt(log2Up(nCores).W)))
    val incrContention2 = Input(Valid(UInt(log2Up(nCores).W)))
=======
    val contentionLimit = Input(UInt(CONTENTION_LIMIT_WIDTH.W))
    val incrContention = Input(Valid(UInt(log2Up(nCores).W)))
>>>>>>> a1d75cee
    val rLimits = Output(Vec(nCores, UInt(CONTENTION_LIMIT_WIDTH.W)))
    val rCritCores = Output(Vec(nCores, Bool()))
    val freeRejectionQueue = Output(Bool())
  })

  // NOTE: There is no forwarding, if a core is set or unset as critical,
  // the current cache request will not see it until the next cycle.

  // Registers for keeping the state of each active core
  val contentionLimits = RegInit(VecInit(Seq.fill(nCores)(0.U(CONTENTION_LIMIT_WIDTH.W))))
  val criticalCores = RegInit(VecInit(Seq.fill(nCores)(false.B)))

  // Set and unset cores as critical
  for (coreTableIdx <- 0 until nCores) {
    when (io.setCritical && io.schedCoreId === coreTableIdx.U) {
      criticalCores(coreTableIdx) := true.B
      contentionLimits(coreTableIdx) := io.contentionLimit
    } .elsewhen (io.unsetCritical && io.schedCoreId === coreTableIdx.U) {
      criticalCores(coreTableIdx) := false.B
      contentionLimits(coreTableIdx) := 0.U
    }

    when(io.incrContention1.valid) {
      when(io.incrContention1.bits === coreTableIdx.U){
        when(io.incrContention2.valid && io.incrContention1.bits === io.incrContention2.bits) {
          contentionLimits(coreTableIdx) := contentionLimits(coreTableIdx) - 2.U
        }.otherwise{
          contentionLimits(coreTableIdx) := contentionLimits(coreTableIdx) - 1.U
        }
      }
    }.elsewhen(io.incrContention2.valid && io.incrContention2.bits === coreTableIdx.U) {
      contentionLimits(coreTableIdx) := contentionLimits(coreTableIdx) - 1.U
    }
  }

  // When a core is unset we empty the rejection queue
  val freeRejQueue = WireDefault(false.B)
  when (io.unsetCritical) {
    freeRejQueue := criticalCores(io.schedCoreId) // Free the rejection queue if the request was critical
  }

  io.rLimits := contentionLimits
  io.rCritCores := criticalCores
  io.freeRejectionQueue := freeRejQueue
}

/**
 * On a hit we update only the base policy, on an eviction we update the contention policy.
 *
 * @param nWays number of ways in a cache set
 * @param nSets number of sets in a cache
 * @param nCores number of cores sharing the cache
 * @param basePolicy the base replacement policy module generating function
 */
class ContentionReplacementPolicy(nWays: Int, nSets: Int, nCores: Int, basePolicy: () => SharedCacheReplacementPolicyType, enableMissInMiss: Boolean = false) extends SharedCacheReplacementPolicyType(nWays, nSets, nCores, CONTENTION_LIMIT_WIDTH) {
  // ---------------- Base policy stage ----------------

  // Base policy instantiation
  val basePolicyInst = Module(basePolicy())

  // Update base policy
  basePolicyInst.io.control.setIdx := io.control.setIdx
  basePolicyInst.io.control.coreId := io.control.coreId
  basePolicyInst.io.control.evict := io.control.evict
  basePolicyInst.io.control.update.valid := io.control.update.valid
  basePolicyInst.io.control.update.bits := io.control.update.bits
  basePolicyInst.io.control.stall := io.control.stall
  basePolicyInst.io.control.missActive := io.control.missActive
  basePolicyInst.io.scheduler <> io.scheduler

  // Need to delay this signal by two CCs since the bit plru uses memory to store the MRU bits
  val setIdxDelayReg = PipelineReg(io.control.setIdx, 0.U, !io.control.stall)
  val setIdxPipeReg = PipelineReg(setIdxDelayReg, 0.U, !io.control.stall)

  // ---------------- Eviction stage ----------------
  val contAlgorithm = Module(new ContentionReplacementAlgorithm(nWays, nCores, enableMissInMiss))

  val assignArr = Module(new LineAssignmentsArray(nWays, nSets, nCores))
  assignArr.io.stall := io.control.stall
  assignArr.io.wrEn := io.control.evict
  assignArr.io.rSet := setIdxDelayReg
  assignArr.io.wrSet := setIdxPipeReg
  assignArr.io.wrLineAssign := UpdateSingleVecElem(assignArr.io.rLineAssign, io.control.coreId, contAlgorithm.io.replacementWay.bits)
  assignArr.io.wrValiAssign := UpdateSingleVecElem(assignArr.io.rValidAssign, true.B, contAlgorithm.io.replacementWay.bits)

  val coreTable = Module(new CoreContentionTable(nCores))
  coreTable.io.schedCoreId := io.scheduler.addr
  coreTable.io.setCritical := io.scheduler.cmd === SchedulerCmd.WR
  coreTable.io.unsetCritical := io.scheduler.cmd === SchedulerCmd.RD
  coreTable.io.contentionLimit := io.scheduler.wData
  io.scheduler.rData := 0.U
  coreTable.io.incrContention1 := contAlgorithm.io.updateCore
  coreTable.io.incrContention2 := contAlgorithm.io.updateCoreMim

  // Compute the eviction for each set
  contAlgorithm.io.evict := io.control.evict
  contAlgorithm.io.reqCore := io.control.coreId
  contAlgorithm.io.baseCandidates := basePolicyInst.io.control.replacementSet
  contAlgorithm.io.lineAssignments := assignArr.io.rLineAssign
  contAlgorithm.io.validLineAssignments := assignArr.io.rValidAssign
  contAlgorithm.io.coreLimits := coreTable.io.rLimits
  contAlgorithm.io.criticalCores := coreTable.io.rCritCores
  contAlgorithm.io.missActive := io.control.missActive

  io.control.replaceWay := contAlgorithm.io.replacementWay.bits
  io.control.isValid := contAlgorithm.io.replacementWay.valid
  io.control.replacementSet := VecInit(Seq.fill(nWays)(0.U(log2Up(nWays).W)))

  io.control.popRejQueue.valid := coreTable.io.freeRejectionQueue
  io.control.popRejQueue.bits := nCores.U // Free the entire rejection queue
}

object ContentionReplacementPolicy extends App {
//  val l2Size = 262144 // 256 KiB
//  val l2Size = 16384 // 16 KiB
  val l2Size = 131072 // 128 KiB
  val l2Ways = 8
  val nCores = 4
  val l2BytesPerBlock = 64
  val l2nSets = l2Size / (l2Ways * l2BytesPerBlock)

  val plruL2RepPolicy = () => new BitPlruReplacementPolicy(l2Ways, l2nSets, nCores)

  (new chisel3.stage.ChiselStage).emitVerilog(
    new ContentionReplacementPolicy(
      l2Ways,
      l2nSets,
      nCores,
      plruL2RepPolicy
    ),
    Array("--target-dir", "generated")
  )
}<|MERGE_RESOLUTION|>--- conflicted
+++ resolved
@@ -51,14 +51,9 @@
     val schedCoreId = Input(UInt(log2Up(nCores).W))
     val setCritical = Input(Bool())
     val unsetCritical = Input(Bool())
-<<<<<<< HEAD
-    val setContentionLimit = Input(UInt(CONTENTION_LIMIT_WIDTH.W))
+    val contentionLimit = Input(UInt(CONTENTION_LIMIT_WIDTH.W))
     val incrContention1 = Input(Valid(UInt(log2Up(nCores).W)))
     val incrContention2 = Input(Valid(UInt(log2Up(nCores).W)))
-=======
-    val contentionLimit = Input(UInt(CONTENTION_LIMIT_WIDTH.W))
-    val incrContention = Input(Valid(UInt(log2Up(nCores).W)))
->>>>>>> a1d75cee
     val rLimits = Output(Vec(nCores, UInt(CONTENTION_LIMIT_WIDTH.W)))
     val rCritCores = Output(Vec(nCores, Bool()))
     val freeRejectionQueue = Output(Bool())
