--- conflicted
+++ resolved
@@ -131,10 +131,6 @@
   repLogic.io.rep <> tagLogic.io.rep
   repLogic.io.missFifo <> missQueue.io.push
   repLogic.io.repPol <> repPol.io.control
-<<<<<<< HEAD
-  repLogic.io.pipelineCtrl <> updateLogic.io.pipelineCtrl
-  repLogic.io.missActive := !missQueue.io.pop.empty
-=======
   repLogic.io.setLineValid := updateLogic.io.setValidLine
   invalidateLine := repLogic.io.invalidate.invalidate
   invalidateWay := repLogic.io.invalidate.way
@@ -142,7 +138,7 @@
   missFifoCmdCapacity := repLogic.io.halfMissCapacity
   rejectionQueue.io.push := repLogic.io.pushReject
   rejectionQueue.io.pushEntry := repLogic.io.pushRejectEntry
->>>>>>> a1d75cee
+  repLogic.io.missActive := !missQueue.io.pop.empty
 
   // ---------------- Read ----------------
 
